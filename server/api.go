--- conflicted
+++ resolved
@@ -350,50 +350,25 @@
 
 // SetCursor stores a cursor position for a particular stream partition which
 // is uniquely identified by an opaque string.
-<<<<<<< HEAD
-func (a *apiServer) SetCursor(ctx context.Context, req *client.SetCursorRequest) (
-	*client.SetCursorResponse, error) {
-	a.logger.Debugf("api: SetCursor [stream=%s, partition=%d, cursorId=%s, offset=%d",
-		req.Stream, req.Partition, req.CursorId, req.Offset)
-
-	if req.Stream == "" {
-		return nil, status.Error(codes.InvalidArgument, "No stream provided")
-	}
-	if req.CursorId == "" {
-		return nil, status.Error(codes.InvalidArgument, "No cursorId provided")
-	}
-
-	if status := a.cursors.SetCursor(ctx, req.Stream, req.CursorId, req.Partition, req.Offset); status != nil {
-		return nil, status.Err()
-	}
-	return new(client.SetCursorResponse), nil
-}
-
-// FetchCursor retrieves a partition cursor position.
-func (a *apiServer) FetchCursor(ctx context.Context, req *client.FetchCursorRequest) (
-	*client.FetchCursorResponse, error) {
-	a.logger.Debugf("api: FetchCursor [stream=%s, partition=%d, cursorId=%s",
-		req.Stream, req.Partition, req.CursorId)
-
-	if req.Stream == "" {
-		return nil, status.Error(codes.InvalidArgument, "No stream provided")
-	}
-	if req.CursorId == "" {
-		return nil, status.Error(codes.InvalidArgument, "No cursorId provided")
-	}
-
-	offset, status := a.cursors.GetCursor(ctx, req.Stream, req.CursorId, req.Partition)
-	if status != nil {
-		return nil, status.Err()
-	}
-	return &client.FetchCursorResponse{Offset: offset}, nil
-=======
 //
 // NOTE: This is a beta endpoint and is subject to change. It is not included
 // as part of Liftbridge's semantic versioning scheme.
 func (a *apiServer) SetCursor(ctx context.Context, req *client.SetCursorRequest) (
 	*client.SetCursorResponse, error) {
-	return nil, status.Error(codes.Unimplemented, "not implemented")
+	a.logger.Debugf("api: SetCursor [stream=%s, partition=%d, cursorId=%s, offset=%d",
+		req.Stream, req.Partition, req.CursorId, req.Offset)
+
+	if req.Stream == "" {
+		return nil, status.Error(codes.InvalidArgument, "No stream provided")
+	}
+	if req.CursorId == "" {
+		return nil, status.Error(codes.InvalidArgument, "No cursorId provided")
+	}
+
+	if status := a.cursors.SetCursor(ctx, req.Stream, req.CursorId, req.Partition, req.Offset); status != nil {
+		return nil, status.Err()
+	}
+	return new(client.SetCursorResponse), nil
 }
 
 // FetchCursor retrieves a partition cursor position.
@@ -402,7 +377,21 @@
 // as part of Liftbridge's semantic versioning scheme.
 func (a *apiServer) FetchCursor(ctx context.Context, req *client.FetchCursorRequest) (
 	*client.FetchCursorResponse, error) {
-	return nil, status.Error(codes.Unimplemented, "not implemented")
+	a.logger.Debugf("api: FetchCursor [stream=%s, partition=%d, cursorId=%s",
+		req.Stream, req.Partition, req.CursorId)
+
+	if req.Stream == "" {
+		return nil, status.Error(codes.InvalidArgument, "No stream provided")
+	}
+	if req.CursorId == "" {
+		return nil, status.Error(codes.InvalidArgument, "No cursorId provided")
+	}
+
+	offset, status := a.cursors.GetCursor(ctx, req.Stream, req.CursorId, req.Partition)
+	if status != nil {
+		return nil, status.Err()
+	}
+	return &client.FetchCursorResponse{Offset: offset}, nil
 }
 
 func (a *apiServer) ensureStreamNotReadonly(name string, partitionID int32) *client.PublishAsyncError {
@@ -428,7 +417,6 @@
 	}
 
 	return nil
->>>>>>> 5b8df1ff
 }
 
 func (a *apiServer) resumeStream(ctx context.Context, streamName string, partitionID int32) error {
