--- conflicted
+++ resolved
@@ -9,13 +9,9 @@
 // handleSignals sets up a handler for SIGINT to do a graceful shutdown.
 func (s *Server) handleSignals() {
 	c := make(chan os.Signal, 1)
-<<<<<<< HEAD
 	signal.Notify(c, os.Interrupt, syscall.SIGHUP)
-=======
-	signal.Notify(c, os.Interrupt)
 	// Use a naked goroutine instead of startGoroutine because this stops the
 	// server which would cause a deadlock.
->>>>>>> a7002c62
 	go func() {
 		for sig := range c {
 			switch sig {
